datasource db {
  provider = "postgresql"
  url      = env("DATABASE_URL")
}

generator client {
  provider = "prisma-client-js"
}

model User {
  id                    Int         @id @default(autoincrement())
  email                 String      @unique
  name                  String
  password              String
  roleId                Int?
  role                  Role?       @relation(fields: [roleId], references: [id])
  isActive              Boolean     @default(true)
  requirePasswordReset  Boolean     @default(false)
  lastLoggedInOn        DateTime?
  lastPasswordChangedOn DateTime    @default(now())
  createdAt             DateTime    @default(now())
  createdPesticides     Pesticide[] @relation("CreatedBy") // Add this reverse relation
  updatedPesticides     Pesticide[] @relation("LastUpdatedBy") // Add this reverse relation
  sspUser               SspUser?    @relation("UserSspUser")
  farmerUser            FarmerUser? @relation("UserFarmerUser")
  createdSslStaff       SslStaff[]  @relation("SslStaffCreatedBy")
  updatedSslStaff       SslStaff[]  @relation("SslStaffLastUpdatedBy")
  createdDailyWorkPlans DailyWorkPlan[] @relation("DailyWorkPlanCreatedBy")
  updatedDailyWorkPlans DailyWorkPlan[] @relation("DailyWorkPlanLastUpdatedBy")
}

model Role {
  id              Int              @id @default(autoincrement())
  name            String           @unique
  permissions     RolePermission[]
  users           User[]
  isActive        Boolean          @default(false)
  createdAt       DateTime         @default(now())
  lastUpdatedAt   DateTime?
  createdById     Int?
  lastUpdatedById Int?
}

model Permission {
  id    Int              @id @default(autoincrement())
  name  String           @unique
  roles RolePermission[]
}

model RolePermission {
  id           Int        @id @default(autoincrement())
  roleId       Int
  permissionId Int
  role         Role       @relation(fields: [roleId], references: [id], onDelete: Cascade)
  permission   Permission @relation(fields: [permissionId], references: [id], onDelete: Cascade)

  @@unique([roleId, permissionId]) // Ensure no duplicate role-permission pairs
}

model Pesticide {
  id                       Int       @id @default(autoincrement())
  name                     String    @unique
  registrationNumber       String    @unique
  activeAgent              String
  manufacturerOfRegistrant String
  localAgent               String
  published                Boolean   @default(false) // Default value set to false
  createdAt                DateTime  @default(now())
  lastUpdatedAt            DateTime?
  createdById              Int?
  lastUpdatedById          Int?
  createdBy                User?     @relation("CreatedBy", fields: [createdById], references: [id])
  lastUpdatedBy            User?     @relation("LastUpdatedBy", fields: [lastUpdatedById], references: [id])
}

model Pest {
  id              Int       @id @default(autoincrement())
  name            String    @unique
  scientificName  String    @unique
  kingdom         String
  phylum          String?
  genus           String
  family          String
  published       Boolean   @default(false)
  createdAt       DateTime  @default(now())
  lastUpdatedAt   DateTime?
  createdById     Int?
  lastUpdatedById Int?
}

model County {
  id              Int          @id @default(autoincrement())
  name            String       @unique
  isActive        Boolean      @default(false)
  createdAt       DateTime     @default(now())
  lastUpdatedAt   DateTime?
  createdById     Int?
  lastUpdatedById Int?
  farms           FarmerFarm[] @relation("FarmInCounty")
  ssps            SspUser[] @relation("SspInCounty")
}

model ServiceType {
  id              Int       @id @default(autoincrement())
  name            String    @unique
  description     String    @db.Text
  isActive        Boolean   @default(false)
  createdAt       DateTime  @default(now())
  lastUpdatedAt   DateTime?
  createdById     Int?
  lastUpdatedById Int?
  servicesRequested  ServiceRequestService[]
}

model SspUser {
  id               Int              @id @default(autoincrement())
  email            String           @unique
  phoneNumber      String           @unique
  firstName        String
  middleName       String?
  lastName         String
  gender           String?
  occupation       String?
  dob              String?
  userId           Int?             @unique
  user             User?            @relation(name: "UserSspUser", fields: [userId], references: [id], onDelete: Cascade)
  isActive         Boolean          @default(true)
  createdAt        DateTime         @default(now())
  lastUpdatedAt    DateTime         @updatedAt
  createdById      Int?
  lastUpdatedById  Int?
  assignedRequests ServiceRequest[] @relation(name: "SspAssignedServiceRequest")
  schedules     SspSchedule[]
  bids  SspBidding[] 
  countyId        Int?
  county          County?          @relation(name: "SspInCounty", fields: [countyId], references: [id], onDelete: Cascade)
}




model FarmerUser {
  id              Int              @id @default(autoincrement())
  email           String           @unique
  phoneNumber     String
  gender          String?
  occupation      String?
  dob             String?
  firstName       String
  middleName      String?
  lastName        String
  userId          Int?             @unique
  user            User?            @relation(name: "UserFarmerUser", fields: [userId], references: [id], onDelete: Cascade)
  isActive        Boolean          @default(true)
  createdAt       DateTime         @default(now())
  lastUpdatedAt   DateTime         @updatedAt
  createdById     Int?
  lastUpdatedById Int?
  farms           FarmerFarm[]     @relation("FarmerFarmUser")
  serviceRequests ServiceRequest[] @relation(name: "FarmerServiceRequest")
  serviceBids  SspBidding[]
}

model FarmerFarm {
  id              Int              @id @default(autoincrement())
  plotSize        String?
  countyId        Int?
  county          County?          @relation(name: "FarmInCounty", fields: [countyId], references: [id], onDelete: Cascade)
  location        String?
  latitude        String?
  longitude       String?
  imageUrl        String?
  farmerId        Int?
  farmer          FarmerUser?      @relation(name: "FarmerFarmUser", fields: [farmerId], references: [id], onDelete: Cascade)
  altitude        String?
  soilType        String?
  soilTemp        String?
  humidity        String?
  isActive        Boolean          @default(true)
  createdAt       DateTime         @default(now())
  lastUpdatedAt   DateTime         @updatedAt
  createdById     Int?
  lastUpdatedById Int?
  crops           CropsInFarm[]    @relation("CropsInFarm")
  serviceRequests ServiceRequest[] @relation(name: "FarmServices")
}

model Crop {
  id              Int           @id @default(autoincrement())
  name            String        @unique
  scientificName  String?
  description     String?
  isActive        Boolean       @default(false)
  createdAt       DateTime      @default(now())
  lastUpdatedAt   DateTime?     @updatedAt
  createdById     Int?
  lastUpdatedById Int?
  farms           CropsInFarm[] @relation("CropsInFarm")
  serviceRequests           ServiceRequestCrops[] @relation("CropsInRequest")
}

model CropsInFarm {
  id              Int        @id @default(autoincrement())
  farmId          Int
  farm            FarmerFarm @relation(name: "CropsInFarm", fields: [farmId], references: [id], onDelete: Cascade)
  cropId          Int
  crop            Crop       @relation(name: "CropsInFarm", fields: [cropId], references: [id], onDelete: Cascade)
  description     String?
  cropStatus      String?
  isActive        Boolean    @default(false)
  createdAt       DateTime   @default(now())
  lastUpdatedAt   DateTime?  @updatedAt
  createdById     Int?
  lastUpdatedById Int?
}

model ServiceRequest {
  id              Int         @id @default(autoincrement())
  description     String?
  farmerId        Int?
  farmer          FarmerUser? @relation(name: "FarmerServiceRequest", fields: [farmerId], references: [id], onDelete: Cascade)
  farmId          Int
  farm            FarmerFarm  @relation(name: "FarmServices", fields: [farmId], references: [id], onDelete: Cascade)
  assignedSspId   Int?
  assignedSsp     SspUser?    @relation(name: "SspAssignedServiceRequest", fields: [assignedSspId], references: [id], onDelete: SetNull)
  requestStatus   String?
  sspScheduleId    Int?
  isConfirmed       Boolean     @default(false)
  isActive        Boolean     @default(true)
  isPublished        Boolean     @default(true)
  createdAt       DateTime    @default(now())
  sspRating          Int?
  urgency            String?
  requestDate     DateTime?
  dateStarted     DateTime?
  dateCompleted   DateTime?
  lastUpdatedAt   DateTime    @updatedAt
  createdById     Int?
  lastUpdatedById Int?
  farmersBudget Float?
  serviceCosts    Float?
  requestedServicesIds String?
  assignedSspSchedule  SspSchedule?
  bids  SspBidding[]
  crops  ServiceRequestCrops[]
  servicesRequested  ServiceRequestService[]
}
model ServiceRequestService {
    id              Int         @id @default(autoincrement())
    serviceTypeId   Int
    serviceType   ServiceType  @relation(fields: [serviceTypeId], references: [id], onDelete: Cascade)
    serviceRequestId Int
    serviceRequest          ServiceRequest  @relation(fields: [serviceRequestId], references: [id], onDelete: Cascade)
}

model ServiceRequestCrops {
    id              Int         @id @default(autoincrement())
    cropId   Int
    crop            Crop       @relation(name: "CropsInRequest", fields: [cropId], references: [id], onDelete: Cascade)
    serviceRequestId Int
    serviceRequest          ServiceRequest  @relation(fields: [serviceRequestId], references: [id], onDelete: Cascade)
}

model SspSchedule {
  id            Int       @id @default(autoincrement())
  sspId         Int
  ssp           SspUser   @relation(fields: [sspId], references: [id], onDelete: Cascade)
  date          DateTime
  startTime     DateTime 
  endTime       DateTime 
  hasRequests  Boolean   @default(false)
  isBooked      Boolean   @default(false) // If booked, set to true
   isAvailable     Boolean   @default(true)
   serviceRequestId Int? @unique
   serviceRequest  ServiceRequest? @relation(fields: [serviceRequestId], references: [id], onDelete: Cascade)
   createdAt     DateTime  @default(now())
  lastUpdatedAt DateTime  @updatedAt

}

model SspBidding {
  id              Int         @id @default(autoincrement())
  serviceRequestId        Int
  serviceRequest          ServiceRequest  @relation(fields: [serviceRequestId], references: [id], onDelete: Cascade)
  sspId          Int
  ssp            SspUser      @relation(fields: [sspId], references: [id], onDelete: Cascade)
  farmerId          Int
  farmer            FarmerUser      @relation(fields: [farmerId], references: [id], onDelete: Cascade)
  scheduleId     String?
  status         String       @default("Pending") // Pending, Confirmed, Completed, Cancelled
  requestedByFarmer  Boolean   @default(false)
  createdAt      DateTime     @default(now())
  lastUpdatedAt  DateTime     @updatedAt
}

<<<<<<< HEAD

// Shared enums
enum SectionType {
  banner
  content
}

enum NewsletterCategory {
  IMPACT_STORIES
  SUCCESS_STORIES
  PARTNERSHIPS
  ALL_UPDATES
}
// === Top‐level Case Study ===
model CaseStudy {
  id         String               @id @default(uuid())
  slug       String               @unique
  createdAt  DateTime             @default(now())
  updatedAt  DateTime             @updatedAt

  sections   CaseStudySection[]   @relation("CaseStudyToSections")

  @@map("CaseStudy")
}

model CaseStudySection {
  id           String                 @id @default(uuid())
  caseStudyId  String
  order        Int
  type         SectionType
  data         Json
  createdAt    DateTime               @default(now())
  updatedAt    DateTime               @updatedAt

  media        CaseStudySectionMedia[]
  caseStudy    CaseStudy              @relation("CaseStudyToSections", fields: [caseStudyId], references: [id], onDelete: Cascade)

  @@index([caseStudyId])
}

/// This model maps exactly to your existing `SectionMedia` table
model CaseStudySectionMedia {
  id                  String               @id @default(uuid())
  caseStudySectionId  String
  mimeType            String
  blob                Bytes

  section             CaseStudySection     @relation(fields: [caseStudySectionId], references: [id], onDelete: Cascade)

  @@index([caseStudySectionId])
  @@map("SectionMedia")       // ← reuse existing table name
}

// === Newsletter metadata ===

model Newsletter {
  id             String               @id @default(uuid())
  title          String
  description    String
  date           DateTime
  category       NewsletterCategory
  imageBlob      Bytes
  imageMimeType  String
  createdAt      DateTime             @default(now())
  updatedAt      DateTime             @updatedAt

  sections       NewsletterSection[]  @relation("NewsletterToSections")

  @@index([date])
}

// === Newsletter subsections ===

model NewsletterSection {
  id                 String                  @id @default(uuid())
  newsletterId       String
  order              Int
  type               SectionType
  data               Json
  createdAt          DateTime                @default(now())
  updatedAt          DateTime                @updatedAt

  newsletter         Newsletter               @relation("NewsletterToSections", fields: [newsletterId], references: [id], onDelete: Cascade)
  media              NewsletterSectionMedia[]

  @@index([newsletterId])
}

/// This will create a new table `NewsletterSectionMedia`
model NewsletterSectionMedia {
  id                     String               @id @default(uuid())
  newsletterSectionId    String
  mimeType               String
  blob                   Bytes

  section                NewsletterSection    @relation(fields: [newsletterSectionId], references: [id], onDelete: Cascade)

  @@index([newsletterSectionId])
=======
model SslStaff {
  id                    String    @id // Changed from Int to String for alphanumeric IDs
  name                  String
  type                  String
  borrowerId            String    @unique
  email                 String    @unique
  sslId                 String
  nationalIdNumber      String    @unique
  nationalIdFront       String?   // File path/URL
  nationalIdBack        String?   // File path/URL
  kraPinNumber          String?
  kraPinPhoto           String?   // File path/URL
  phoneNumber           String
  status                String    @default("Active")
  roleInSchool          String
  dateOfBirth           String
  address               String
  gender                String
  postalAddress         String?
  startDate             String
  insuredForCreditLife  Boolean   @default(false)
  paymentThisMonth      Boolean   @default(false)
  terminationDate       String?
  educationLevel        String?
  sslEmail              String?
  secondaryRole         String?
  monthlyTarget         String?
  creditLifeHelper      String?
  teamLeader            String?
  passportPhoto         String?   // File path/URL
  sslLevel              String?
  sslArea               String?
  isActive              Boolean   @default(true)
  createdAt             DateTime  @default(now())
  lastUpdatedAt         DateTime  @updatedAt
  createdById           Int?
  lastUpdatedById       Int?
  createdBy             User?     @relation("SslStaffCreatedBy", fields: [createdById], references: [id])
  lastUpdatedBy         User?     @relation("SslStaffLastUpdatedBy", fields: [lastUpdatedById], references: [id])
  dailyWorkPlans        DailyWorkPlan[]

  @@map("ssl_staff")
}

model DailyWorkPlan {
  id                    Int       @id @default(autoincrement())
  date                  DateTime
  plannedVisit          String    @db.Text
  actualGpsCoordinates  String?
  callsMadeDescription  String    @db.Text
  notes                 String?   @db.Text
  supervisorReview      String?   @db.Text
  status                String    @default("Pending")
  sslStaffId            String    // Changed from Int to String to match SslStaff ID
  sslStaff              SslStaff  @relation(fields: [sslStaffId], references: [id], onDelete: Cascade)
  createdAt             DateTime  @default(now())
  lastUpdatedAt         DateTime  @updatedAt
  createdById           Int?
  lastUpdatedById       Int?
  createdBy             User?     @relation("DailyWorkPlanCreatedBy", fields: [createdById], references: [id])
  lastUpdatedBy         User?     @relation("DailyWorkPlanLastUpdatedBy", fields: [lastUpdatedById], references: [id])

  @@map("daily_work_plan")
>>>>>>> f7c8b7b8
}<|MERGE_RESOLUTION|>--- conflicted
+++ resolved
@@ -293,8 +293,6 @@
   lastUpdatedAt  DateTime     @updatedAt
 }
 
-<<<<<<< HEAD
-
 // Shared enums
 enum SectionType {
   banner
@@ -392,7 +390,8 @@
   section                NewsletterSection    @relation(fields: [newsletterSectionId], references: [id], onDelete: Cascade)
 
   @@index([newsletterSectionId])
-=======
+}
+
 model SslStaff {
   id                    String    @id // Changed from Int to String for alphanumeric IDs
   name                  String
@@ -456,5 +455,4 @@
   lastUpdatedBy         User?     @relation("DailyWorkPlanLastUpdatedBy", fields: [lastUpdatedById], references: [id])
 
   @@map("daily_work_plan")
->>>>>>> f7c8b7b8
 }