import { Module } from '@nestjs/common';
import { CacheModule } from '@nestjs/cache-manager';
import { ScheduleModule } from '@nestjs/schedule';
import * as cacheStore from 'cache-manager-memory-store';
import { GoogleAuthService } from './services/google-auth.service';
import { GoogleDriveService } from './services/google-drive.service';
import { SpreadsheetService } from './services/spread-sheet.service';
import { CaseStudySectionsService } from './services/case-study-sections.service';
import { SpreadsheetController } from './controllers/spread-sheet.controller';
import { NotificationController } from './controllers/notification.controller';
import { AppSheetService } from './services/appsheet.service';
import { SheetsService } from './services/sheets.service';
import { UsersService } from './services/users.service';
import { AppSheetController } from './controllers/appsheet.controller';
import { BorrowersController } from './controllers/borrowers.controller';
import { BorrowersControllerSheets } from './controllers/borrowers.controller.sheets';
import { DirectorsController } from './controllers/directors.controller';
import { CrbConsentController } from './controllers/crb-consent.controller';
import { CreditApplicationsController } from './controllers/credit-applications.controller';
import { ActiveDebtsController } from './controllers/active-debts.controller';
import { FeePlansController } from './controllers/fee-plans.controller';
import { PayrollController } from './controllers/payroll.controller';
import { EnrollmentController } from './controllers/enrollment.controller';
import { EnrollmentReportsController } from './controllers/enrollment-reports.controller';
import { MpesaBankStatementController } from './controllers/mpesa-bank-statement.controller';
import { AuditedFinancialsController } from './controllers/audited-financials.controller';
import { OtherSupportingDocsController } from './controllers/other-supporting-docs.controller';
import { EnrollmentVerificationController } from './controllers/enrollment-verification.controller';
import { StudentBreakdownController } from './controllers/student-breakdown.controller';
import { InvestmentCommitteeController } from './controllers/investment-committee.controller';
import { CreditApplicationCommentsController } from './controllers/credit-application-comments.controller';
import { VendorDisbursementDetailsController } from './controllers/vendor-disbursement-details.controller';
import { ImpactSurveyController } from './controllers/impact-survey.controller';
import { FinancialSurveyController } from './controllers/financial-survey.controller';
import { HomeVisitController } from './controllers/home-visit.controller';
import { AssetTitlesController } from './controllers/asset-titles.controller';
import { ReferrersController } from './controllers/referrers.controller';
import { TermsController } from './controllers/terms.controller';
import { ContractDetailsController } from './controllers/contract-details.controller';
import { SchoolPhotosController } from './controllers/school-photos.controller';
import { LoansController } from './controllers/loans.controller';
import { CaseStudySectionsController } from './controllers/case-study-sections.controller';
import { PrismaService } from '../prisma/prisma.service';
import { NewslettersController } from './controllers/newsletters.controller';
import { NewsletterSectionsController } from './controllers/newsletter-sections.controller';
import { NewslettersService } from './services/newsletters.service';
import { NewsletterSectionsService } from './services/newsletter-sections.service';
import { MailService } from 'src/common/services/mail.service';
import { CaseStudiesController } from './controllers/case-studies.controller';
import { CaseStudiesService } from './services/case-studies.service';
import { BorrowersDbService } from './services/borrowers-db.service';
import { BorrowersSyncService } from './services/borrowers-sync.service';
import { DirectorsDbService } from './services/directors-db.service';
import { DirectorsSyncService } from './services/directors-sync.service';
import { CrbConsentDbService } from './services/crb-consent-db.service';
import { CrbConsentSyncService } from './services/crb-consent-sync.service';
import { ReferrersDbService } from './services/referrers-db.service';
import { ReferrersSyncService } from './services/referrers-sync.service';
import { CreditApplicationsDbService } from './services/credit-applications-db.service';
import { CreditApplicationsSyncService } from './services/credit-applications-sync.service';
import { ActiveDebtsDbService } from './services/active-debts-db.service';
import { ActiveDebtsSyncService } from './services/active-debts-sync.service';
import { FeePlansDbService } from './services/fee-plans-db.service';
import { FeePlansSyncService } from './services/fee-plans-sync.service';
import { PayrollDbService } from './services/payroll-db.service';
import { PayrollSyncService } from './services/payroll-sync.service';
import { EnrollmentVerificationDbService } from './services/enrollment-verification-db.service';
import { EnrollmentVerificationSyncService } from './services/enrollment-verification-sync.service';
import { MpesaBankStatementDbService } from './services/mpesa-bank-statement-db.service';
import { MpesaBankStatementSyncService } from './services/mpesa-bank-statement-sync.service';
import { AuditedFinancialsDbService } from './services/audited-financials-db.service';
import { AuditedFinancialsSyncService } from './services/audited-financials-sync.service';
import { StudentBreakdownDbService } from './services/student-breakdown-db.service';
import { StudentBreakdownSyncService } from './services/student-breakdown-sync.service';
import { OtherSupportingDocsDbService } from './services/other-supporting-docs-db.service';
import { OtherSupportingDocsSyncService } from './services/other-supporting-docs-sync.service';
import { InvestmentCommitteeDbService } from './services/investment-committee-db.service';
import { InvestmentCommitteeSyncService } from './services/investment-committee-sync.service';
import { VendorDisbursementDetailsDbService } from './services/vendor-disbursement-details-db.service';
import { VendorDisbursementDetailsSyncService } from './services/vendor-disbursement-details-sync.service';
import { HomeVisitDbService } from './services/home-visit-db.service';
import { HomeVisitSyncService } from './services/home-visit-sync.service';
import { AssetTitleDbService } from './services/asset-title-db.service';
import { AssetTitleSyncService } from './services/asset-title-sync.service';
import { ContractDetailsDbService } from './services/contract-details-db.service';
import { ContractDetailsSyncService } from './services/contract-details-sync.service';
import { CreditApplicationCommentsDbService } from './services/credit-application-comments-db.service';
import { CreditApplicationCommentsSyncService } from './services/credit-application-comments-sync.service';
import { FinancialSurveysDbService } from './services/financial-surveys-db.service';
import { FinancialSurveysSyncService } from './services/financial-surveys-sync.service';
import { MlDataService } from './services/ml-data.service';
import { MlDataController } from './controllers/ml-data.controller';
import { BorrowersMigrationController } from './controllers/borrowers-migration.controller';
import { DirectorsMigrationController } from './controllers/directors-migration.controller';
import { CrbConsentsMigrationController } from './controllers/crb-consents-migration.controller';
import { ReferrersMigrationController } from './controllers/referrers-migration.controller';
import { CreditApplicationsMigrationController } from './controllers/credit-applications-migration.controller';
import { ActiveDebtsMigrationController } from './controllers/active-debts-migration.controller';
import { FeePlansMigrationController } from './controllers/fee-plans-migration.controller';
import { PayrollMigrationController } from './controllers/payroll-migration.controller';
import { EnrollmentVerificationMigrationController } from './controllers/enrollment-verification-migration.controller';
import { MpesaBankStatementMigrationController } from './controllers/mpesa-bank-statement-migration.controller';
import { AuditedFinancialsMigrationController } from './controllers/audited-financials-migration.controller';
import { StudentBreakdownMigrationController } from './controllers/student-breakdown-migration.controller';
import { OtherSupportingDocsMigrationController } from './controllers/other-supporting-docs-migration.controller';
import { InvestmentCommitteeMigrationController } from './controllers/investment-committee-migration.controller';
import { VendorDisbursementDetailsMigrationController } from './controllers/vendor-disbursement-details-migration.controller';
import { FinancialSurveysMigrationController } from './controllers/financial-surveys-migration.controller';
import { HomeVisitsMigrationController } from './controllers/home-visits-migration.controller';
import { AssetTitlesMigrationController } from './controllers/asset-titles-migration.controller';
import { ContractDetailsMigrationController } from './controllers/contract-details-migration.controller';
import { CreditApplicationCommentsMigrationController } from './controllers/credit-application-comments-migration.controller';
import { DirectPaymentSchedulesController } from './controllers/direct-payment-schedules.controller';
import { DirectPaymentSchedulesMigrationController } from './controllers/direct-payment-schedules-migration.controller';
import { DirectPaymentSchedulesDbService } from './services/direct-payment-schedules-db.service';
import { DirectPaymentSchedulesSyncService } from './services/direct-payment-schedules-sync.service';
import { LoansService } from './services/loans.service';
import { LoansMigrationController } from './controllers/loans-migration.controller';

import { DirectorsControllerSheets } from './controllers/directors.controller.sheets';
import { CommonModule } from '../common/common.module';
import { FileUploadService } from './services/file-upload.service';
import { BackgroundUploadService } from './services/background-upload.service';
import { JFNetworkContactPageService } from './services/jf-network-contact-page.service';
import { JFNetworkContactPageController } from './controllers/jf-network-contact-page.controller';

@Module({
  imports: [
    CacheModule.register({
      isGlobal: true, // Make cache accessible globally
      store: cacheStore.memoryStore,
      ttl: 600, // Cache TTL in seconds (e.g., 600 = 10 minutes)
      // max: 100, // Optional: Max number of items in cache
    }),
    ScheduleModule.forRoot(),
    CommonModule,
  ],
  providers: [
    GoogleAuthService,
    GoogleDriveService,
    SpreadsheetService,
    MailService,
    AppSheetService,
    SheetsService,
    UsersService,
    CaseStudiesService,
    CaseStudySectionsService,
    NewslettersService,
    NewsletterSectionsService,
    PrismaService,
    BorrowersDbService,
    BorrowersSyncService,
    DirectorsDbService,
    DirectorsSyncService,
    CrbConsentDbService,
    CrbConsentSyncService,
    ReferrersDbService,
    ReferrersSyncService,
    CreditApplicationsDbService,
    CreditApplicationsSyncService,
    ActiveDebtsDbService,
    ActiveDebtsSyncService,
    FeePlansDbService,
    FeePlansSyncService,
    PayrollDbService,
    PayrollSyncService,
    EnrollmentVerificationDbService,
    EnrollmentVerificationSyncService,
    MpesaBankStatementDbService,
    MpesaBankStatementSyncService,
    AuditedFinancialsDbService,
    AuditedFinancialsSyncService,
    StudentBreakdownDbService,
    StudentBreakdownSyncService,
    OtherSupportingDocsDbService,
    OtherSupportingDocsSyncService,
    InvestmentCommitteeDbService,
    InvestmentCommitteeSyncService,
    VendorDisbursementDetailsDbService,
    VendorDisbursementDetailsSyncService,
    HomeVisitDbService,
    HomeVisitSyncService,
    AssetTitleDbService,
    AssetTitleSyncService,
    ContractDetailsDbService,
    ContractDetailsSyncService,
    CreditApplicationCommentsDbService,
    CreditApplicationCommentsSyncService,
    DirectPaymentSchedulesDbService,
    DirectPaymentSchedulesSyncService,
    LoansService,
    FinancialSurveysDbService,
    FinancialSurveysSyncService,
    MlDataService,
    FileUploadService,
    BackgroundUploadService,
    JFNetworkContactPageService
  ],
  controllers: [
    SpreadsheetController,
    CaseStudiesController,
    CaseStudySectionsController,
    NotificationController,
    AppSheetController,
    BorrowersController,
    BorrowersControllerSheets,
    DirectorsController,
    CrbConsentController,
    CreditApplicationsController,
    ActiveDebtsController,
    FeePlansController,
    PayrollController,
    EnrollmentController,
    EnrollmentReportsController,
    MpesaBankStatementController,
    AuditedFinancialsController,
    OtherSupportingDocsController,
    EnrollmentVerificationController,
    StudentBreakdownController,
    InvestmentCommitteeController,
    CreditApplicationCommentsController,
    VendorDisbursementDetailsController,
    ImpactSurveyController,
    FinancialSurveyController,
    HomeVisitController,
    AssetTitlesController,
    ReferrersController,
    TermsController,
    ContractDetailsController,
    SchoolPhotosController,
    LoansController,
    NewslettersController,
    NewsletterSectionsController,
    MlDataController,
    BorrowersMigrationController,
    DirectorsControllerSheets,
    DirectorsMigrationController,
    CrbConsentsMigrationController,
    ReferrersMigrationController,
    CreditApplicationsMigrationController,
    ActiveDebtsMigrationController,
    FeePlansMigrationController,
    PayrollMigrationController,
    EnrollmentVerificationMigrationController,
    MpesaBankStatementMigrationController,
    AuditedFinancialsMigrationController,
    StudentBreakdownMigrationController,
    OtherSupportingDocsMigrationController,
    InvestmentCommitteeMigrationController,
    VendorDisbursementDetailsMigrationController,
    FinancialSurveysMigrationController,
    HomeVisitsMigrationController,
    AssetTitlesMigrationController,
    ContractDetailsMigrationController,
    CreditApplicationCommentsMigrationController,
    DirectPaymentSchedulesController,
    DirectPaymentSchedulesMigrationController,
<<<<<<< HEAD
    LoansMigrationController,
=======
    JFNetworkContactPageController
>>>>>>> 87c3ebf6
  ],
  exports: [GoogleDriveService, SheetsService],
})
export class JfModule {}<|MERGE_RESOLUTION|>--- conflicted
+++ resolved
@@ -255,11 +255,8 @@
     CreditApplicationCommentsMigrationController,
     DirectPaymentSchedulesController,
     DirectPaymentSchedulesMigrationController,
-<<<<<<< HEAD
     LoansMigrationController,
-=======
     JFNetworkContactPageController
->>>>>>> 87c3ebf6
   ],
   exports: [GoogleDriveService, SheetsService],
 })
