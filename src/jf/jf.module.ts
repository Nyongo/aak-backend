--- conflicted
+++ resolved
@@ -102,11 +102,8 @@
     ContractDetailsController,
     SchoolPhotosController,
     LoansController,
-<<<<<<< HEAD
     NewslettersController,
     NewsletterSectionsController
-=======
->>>>>>> f7c8b7b8
   ],
   exports: [GoogleDriveService, SheetsService],
 })
